--- conflicted
+++ resolved
@@ -136,11 +136,7 @@
       >
         <ChartHeading>
           <ChartH1Title>
-<<<<<<< HEAD
             Comparison of CO2 emissions per capita top 5 emitters with the others country
-=======
-            StackedBarChart comparison of CO2 emissions per capita
->>>>>>> ebdd7e53
           </ChartH1Title>
           <p>
             This chart compares the 5 EU countries with the highest per capita CO2
@@ -148,17 +144,9 @@
           </p>
         </ChartHeading>
         <ChartBody>
-<<<<<<< HEAD
           <ChartContainer asidename="Chart" asidekey="chart-3" id="chart-3">
             <StackedBarChart />
           </ChartContainer>
-=======
-          {
-            <ChartContainer asidename="Chart" asidekey="chart-3" id="chart-3">
-              <StackedBarChart />
-            </ChartContainer>
-          }
->>>>>>> ebdd7e53
           <ChartContainer
             asidename="Used Metodologies"
             id="used-metodologies-3"
@@ -188,10 +176,7 @@
         </ChartBody>
       </ChartSection>
 
-<<<<<<< HEAD
-
-=======
->>>>>>> ebdd7e53
+
       <ChartSection
         asidename="CO2 StackedBarChart Comparison"
         id="CO2 StackedBarChart Comparison"
@@ -200,6 +185,7 @@
         <ChartHeading>
           <ChartH1Title>
             StackedBarChart comparison of CO2 emissions per capita
+            StackedBarChart comparison of CO2 emissions per capita
           </ChartH1Title>
           <p>
             This graph compares the CO2 emissions per capita of the European
@@ -207,17 +193,9 @@
           </p>
         </ChartHeading>
         <ChartBody>
-<<<<<<< HEAD
           <ChartContainer asidename="Chart" asidekey="chart-4" id="chart-4">
             <StackedBarChart2 />
           </ChartContainer>
-=======
-          {
-            <ChartContainer asidename="Chart" asidekey="chart-4" id="chart-4">
-              <StackedBarChart2 />
-            </ChartContainer>
-          }
->>>>>>> ebdd7e53
           <ChartContainer
             asidename="Used Metodologies"
             id="used-metodologies-4"
