--- conflicted
+++ resolved
@@ -15,17 +15,12 @@
 export default function Assignment1() {
     return (
         <AssignmentPage title={"Analysis of CO2 emissions per capita EU-27"}>
-<<<<<<< HEAD
             {/* <UEEmission1Year /> */}
             <ChartSection
                 asideName="Single Year Comparison of CO2"
                 id="single-co2"
                 asideKey="single-co2"
             >
-=======
-            {<UEEmission1Year />}
-            <ChartSection>
->>>>>>> 82b8b06e
                 <ChartHeading>
                     <ChartH1Title>
                         Single year comparison of CO2 emissions per capita
