--- conflicted
+++ resolved
@@ -9,7 +9,6 @@
 }
 
 const UEEmission1Year = () => {
-<<<<<<< HEAD
     const [data, setData] = useState<Data[]>([]);
     const [selectedYear, setSelectedYear] = useState<string>("2022"); // Set default year here
     const svgRef = useRef<SVGSVGElement | null>(null);
@@ -99,6 +98,7 @@
                 (d) => height - margin.top - margin.bottom - y(d.emission),
             )
             .attr("fill", "#0F172A");
+
     }, [data, selectedYear]);
 
     const yearOptions = Array.from(
@@ -145,126 +145,6 @@
             </div> */}
         </div>
     );
-=======
-  const [data, setData] = useState<Data[]>([]);
-  const [selectedYear, setSelectedYear] = useState<string>("2022"); // Set default year here
-  const svgRef = useRef<SVGSVGElement | null>(null);
-
-  const yearStart = 1957;
-  const yearEnd = 2022;
-
-  // Fetch data from the API when the component mounts
-  useEffect(() => {
-    const fetchData = async () => {
-      const csvData = await d3.csv(
-        "/DataVis-Project/datasets/co-emissions-per-capita-ue.csv",
-        (d) => ({
-          country: d.Entity,
-          code: d.Code,
-          year: d.Year,
-          emission: +d["Annual CO₂ emissions (per capita)"],
-        }),
-      );
-      setData(csvData);
-    };
-
-    fetchData();
-  }, []);
-
-  useEffect(() => {
-    // Filter data based on the selected year
-    const filteredData = data.filter((d) => d.year === selectedYear);
-
-    if (filteredData.length === 0) return;
-
-    filteredData.sort((a, b) => b.emission - a.emission);
-
-    const width = 800;
-    const height = 500;
-    const margin = { top: 20, right: 0, bottom: 40, left: 30 };
-
-    d3.select(svgRef.current).selectAll("*").remove();
-
-    const svg = d3
-      .select(svgRef.current)
-      .attr("width", width)
-      .attr("height", height)
-      .append("g")
-      .attr("transform", `translate(${margin.left},${margin.top})`);
-
-    const x = d3
-      .scaleBand()
-      .domain(filteredData.map((d) => d.code))
-      .range([0, width - margin.left - margin.right])
-      .padding(0.2);
-
-    const y = d3
-      .scaleLinear()
-      .domain([0, d3.max(filteredData, (d) => d.emission)!])
-      .nice()
-      .range([height - margin.top - margin.bottom, 0]);
-
-    svg
-      .append("g")
-      .attr("transform", `translate(0,${height - margin.top - margin.bottom})`)
-      .call(d3.axisBottom(x).tickSize(0))
-      .selectAll("text")
-      .attr("transform", "rotate(-45)")
-      .style("text-anchor", "end");
-
-    svg
-      .append("g")
-      .call(d3.axisLeft(y).tickFormat((d) => `${d} t`)) // Add unit measure
-      .append("text")
-      .attr("text-anchor", "end")
-      .attr("fill", "black")
-      .attr("font-weight", "bold")
-      .attr("y", -10)
-      .attr("x", -10);
-
-    svg
-      .selectAll("rect")
-      .data(filteredData)
-      .enter()
-      .append("rect")
-      .attr("x", (d) => x(d.code)!)
-      .attr("y", (d) => y(d.emission))
-      .attr("width", x.bandwidth())
-      .attr(
-        "height",
-        (d) => height - margin.top - margin.bottom - y(d.emission),
-      )
-      .attr("fill", "#0F172A");
-      
-  }, [data, selectedYear]);
-
-  const yearOptions = Array.from(
-    { length: yearEnd - yearStart + 1 },
-    (_, i) => `${yearStart + i}`,
-  );
-
-  return (
-    <div className="flex relative justify-center items-center w-full">
-      <div className="absolute top-0 right-0 sm:top-4 sm:right-4">
-        <label>Selected Year: </label>
-        <select
-          value={selectedYear}
-          onChange={(e) => setSelectedYear(e.target.value)}
-          className="py-1 px-2 ml-2 rounded-md border bg-background"
-        >
-          {yearOptions.map((year) => (
-            <option key={year} value={year}>
-              {year}
-            </option>
-          ))}
-        </select>
-      </div>
-      <div className="overflow-x-auto h-full w-fit">
-        <svg ref={svgRef} />
-      </div>
-    </div>
-  );
->>>>>>> abb0e63d
 };
 
 export default UEEmission1Year;