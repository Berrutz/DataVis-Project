--- conflicted
+++ resolved
@@ -8,11 +8,7 @@
   children
 }: ShowMoreChartDetailsModalDialogProps) {
   const [open, setOpen] = useState<boolean>(false);
-<<<<<<< HEAD
-  const ref = useRef<HTMLDivElement>();
-=======
   const ref = useRef<HTMLDivElement>(null);
->>>>>>> 4ed171f6
 
   const handleClickOutsideModal = (event: MouseEvent) => {
     if (ref.current && !ref.current.contains(event.target as Node)) {
