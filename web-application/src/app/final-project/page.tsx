--- conflicted
+++ resolved
@@ -26,19 +26,5 @@
 import StackedBarChartTest from './internet-access/_components/charts/stacked-barchart-test';
 
 export default function FinalProject() {
-<<<<<<< HEAD
   return <Useoftheinternet></Useoftheinternet>;
-=======
-  return (
-    <div className="relative flex flex-col ">
-      <h1>Final Project</h1>
-      <div className="relative">
-        <ComputerUseAlluvial
-          newWidth={800}
-          newHeight={800}
-        ></ComputerUseAlluvial>
-      </div>
-    </div>
-  );
->>>>>>> 72dcd601
 }