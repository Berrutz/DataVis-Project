'use client';

import InternetAccessBarChart from './internet-access/_components/charts/internet-access-barchart';
import InternetAccessFacetedBarChart from './internet-access/_components/charts/internet-access-faceted-barchart';
import InternetAccessMap from './internet-access/_components/charts/internet-access-map';
import InternetUseAlluvial from './internet-access/_components/charts/internet-use-alluvial';
import InternetUseLineChart from './internet-access/_components/charts/internet-use-linechart';

/*
 * Final Project:
 * The idea is to create 3 folders under this `final-project` folder that subdivide the
 * project as proposed to the professor. So anyone of us works on his folder.
 *
 * If you want to see how the chars are while working on them, please create another page
 * and/or add it here but DONT PUSH THE CHART!! (or at least the all the debug to see how the
 * charts are while you are developing) Please BERRU i know... °L°
 *
 * At the end when we finish to make all the charts we import them into this page
 * and we create the final project page with all the charts.
 *
 * If you want you can create also sections describing your results for the charts,
 * this is highly suggested.
 *
 * In any case write me (ALEX) for more detail on how to structure the final project,
 * we can also discuss on discord.
 *
 * Or you can do whatever you want and make this more messy (o_o)
 */

import Useoftheinternet from './use-of-the-internet/Useoftheinternet';
<<<<<<< HEAD
import BarchartCountriesDigitalSkills from './_components/digital-skills/_charts/barchart-contry-digital-skills';
import StackedBarcharAgeDigitalSkills from './_components/digital-skills/_charts/stacked-bar-chart-digital-skill-age';

export default function FinalProject() {
  return (
    /*<BarchartCountriesDigitalSkills>
    </BarchartCountriesDigitalSkills>*/
    <StackedBarcharAgeDigitalSkills
    newHeight={800} newWidth={1700}>
    </StackedBarcharAgeDigitalSkills>

=======
import ComputerUseAlluvial from './internet-access/_components/charts/computer-use-alluvial';
import StackedBarChartTest from './internet-access/_components/charts/stacked-barchart-test';
import MapContainer from '@/components/map-switch-container';
import { getStaticFile } from '@/utils/general';
import Arguments from './_components/arguments';
import { H1, H2 } from '@/components/headings';
import HeroFinalProject from './_components/hero';
import IntroductionFinalProject from './_components/introduction';

export default function FinalProject() {
  return (
    <main>
      <HeroFinalProject />
      <IntroductionFinalProject />
      <Arguments />
      {/*       <div className="relative">
        <MapContainer
          className="sm:relative overflow-hidden"
          components={[
            {
              buttonText: 'Bars',
              component: (
                <InternetAccessBarChart
                  newWidth={800}
                  newHeight={550}
                ></InternetAccessBarChart>
              )
            },
            {
              buttonText: 'Map',
              component: (
                <InternetAccessMap
                  newWidth={800}
                  newHeight={600}
                ></InternetAccessMap>
              )
            }
          ]}
        ></MapContainer>
      </div> */}
    </main>
>>>>>>> fc664f2a
  );
}<|MERGE_RESOLUTION|>--- conflicted
+++ resolved
@@ -28,19 +28,6 @@
  */
 
 import Useoftheinternet from './use-of-the-internet/Useoftheinternet';
-<<<<<<< HEAD
-import BarchartCountriesDigitalSkills from './_components/digital-skills/_charts/barchart-contry-digital-skills';
-import StackedBarcharAgeDigitalSkills from './_components/digital-skills/_charts/stacked-bar-chart-digital-skill-age';
-
-export default function FinalProject() {
-  return (
-    /*<BarchartCountriesDigitalSkills>
-    </BarchartCountriesDigitalSkills>*/
-    <StackedBarcharAgeDigitalSkills
-    newHeight={800} newWidth={1700}>
-    </StackedBarcharAgeDigitalSkills>
-
-=======
 import ComputerUseAlluvial from './internet-access/_components/charts/computer-use-alluvial';
 import StackedBarChartTest from './internet-access/_components/charts/stacked-barchart-test';
 import MapContainer from '@/components/map-switch-container';
@@ -82,6 +69,5 @@
         ></MapContainer>
       </div> */}
     </main>
->>>>>>> fc664f2a
   );
 }