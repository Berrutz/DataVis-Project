'use client';

import InternetAccessBarChart from './internet-access/_components/charts/internet-access-barchart';
import InternetAccessFacetedBarChart from './internet-access/_components/charts/internet-access-faceted-barchart';
import InternetAccessMap from './internet-access/_components/charts/internet-access-map';
import InternetUseAlluvial from './internet-access/_components/charts/internet-use-alluvial';
import InternetUseLineChart from './internet-access/_components/charts/internet-use-linechart';

/*
 * Final Project:
 * The idea is to create 3 folders under this `final-project` folder that subdivide the
 * project as proposed to the professor. So anyone of us works on his folder.
 *
 * If you want to see how the chars are while working on them, please create another page
 * and/or add it here but DONT PUSH THE CHART!! (or at least the all the debug to see how the
 * charts are while you are developing) Please BERRU i know... °L°
 *
 * At the end when we finish to make all the charts we import them into this page
 * and we create the final project page with all the charts.
 *
 * If you want you can create also sections describing your results for the charts,
 * this is highly suggested.
 *
 * In any case write me (ALEX) for more detail on how to structure the final project,
 * we can also discuss on discord.
 *
 * Or you can do whatever you want and make this more messy (o_o)
 */

import Useoftheinternet from './use-of-the-internet/Useoftheinternet';
<<<<<<< HEAD
import ComputerUseAlluvial from './internet-access/_components/charts/computer-use-alluvial';
import StackedBarChartTest from './internet-access/_components/charts/stacked-barchart-test';

export default function FinalProject() {
  return (
    <div className="relative flex flex-col ">
      <h1>Final Project</h1>
      <div className="relative">
        <ComputerUseAlluvial
          newWidth={800}
          newHeight={800}
        ></ComputerUseAlluvial>
      </div>
    </div>
=======
import BarchartCountriesDigitalSkills from './_components/digital-skills/_charts/barchart-contry-digital-skills';
import StackedBarcharAgeDigitalSkills from './_components/digital-skills/_charts/stacked-bar-chart-digital-skill-age';

export default function FinalProject() {
  return (
    /*<BarchartCountriesDigitalSkills>
    </BarchartCountriesDigitalSkills>*/
    <StackedBarcharAgeDigitalSkills
    newHeight={800} newWidth={1700}>
    </StackedBarcharAgeDigitalSkills>

>>>>>>> 3b5f7526
  );
}<|MERGE_RESOLUTION|>--- conflicted
+++ resolved
@@ -28,22 +28,6 @@
  */
 
 import Useoftheinternet from './use-of-the-internet/Useoftheinternet';
-<<<<<<< HEAD
-import ComputerUseAlluvial from './internet-access/_components/charts/computer-use-alluvial';
-import StackedBarChartTest from './internet-access/_components/charts/stacked-barchart-test';
-
-export default function FinalProject() {
-  return (
-    <div className="relative flex flex-col ">
-      <h1>Final Project</h1>
-      <div className="relative">
-        <ComputerUseAlluvial
-          newWidth={800}
-          newHeight={800}
-        ></ComputerUseAlluvial>
-      </div>
-    </div>
-=======
 import BarchartCountriesDigitalSkills from './_components/digital-skills/_charts/barchart-contry-digital-skills';
 import StackedBarcharAgeDigitalSkills from './_components/digital-skills/_charts/stacked-bar-chart-digital-skill-age';
 
@@ -55,6 +39,5 @@
     newHeight={800} newWidth={1700}>
     </StackedBarcharAgeDigitalSkills>
 
->>>>>>> 3b5f7526
   );
 }