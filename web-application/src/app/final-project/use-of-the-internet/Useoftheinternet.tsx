--- conflicted
+++ resolved
@@ -15,22 +15,15 @@
 import DegradingMessages from './_components/degrading_messages';
 import Purchase from './_components/purchase';
 import Activities from './_components/activities';
-<<<<<<< HEAD
-=======
 
 import FrequenciesAlluvial from './_components/frequencies_alluvial';
 import InternetUseAlluvial from './_components/frequencies_alluvial_b';
->>>>>>> 0b9f6da7
 
 export default function Useoftheinternet() {
 
     return (
     <AssignmentPage title={'Use of the Internet'}>
-<<<<<<< HEAD
-       {/* ALLUVIAL & BAR CHART - FREQUENCIES */}
-=======
        {/* ALLUVIAL - FREQUENCIES */}
->>>>>>> 0b9f6da7
        <ChartSection
         asidename="Line Chart Temperatures"
         asidekey="line-chart-temperatures"
@@ -38,13 +31,6 @@
         >
         <ChartHeading>
           <ChartH1Title>
-<<<<<<< HEAD
-          Individuals frequencies of access over the internet
-          </ChartH1Title>
-          <p>
-            These graphs show 
-          </p>
-=======
           Frequency of internet use divided by age groups
           </ChartH1Title>
           <p>  
@@ -56,7 +42,6 @@
           The thickness of each flow between groups and categories represents the number of people in each combination.
           Users can filter the data by selecting the year and country through a selector.  
         </p>
->>>>>>> 0b9f6da7
         </ChartHeading>
         <ChartBody>
          {/* Alluvial */ }
@@ -95,23 +80,6 @@
             Individual Activities on the Internet
           </ChartH1Title>
           <p>
-<<<<<<< HEAD
-            These graph show on a selected country from the EU the percentage of invididuals that 
-            search information about good and services , sell good and services and partecipate in the
-            social network along the years . On the X-axis there the years while the Y-axis is related 
-            to the percentage of the population that perform the selected activity .
-
-          </p>
-        </ChartHeading>
-        <ChartBody>
-          <ChartContainer
-            asidename="LineChart"
-            asidekey="LineChart-chart"
-            id="LineChart-chart"
-          >
-          <Activities></Activities>
-         </ChartContainer>
-=======
           This LineChart displays data for a selected EU country, showing the percentage of individuals 
           who search for information about goods and services, sell goods and services, and participate 
           in social networks over the years. 
@@ -124,7 +92,6 @@
           
           <Activities></Activities>
          
->>>>>>> 0b9f6da7
         </ChartBody>
         <ChartContainer
           asidename="Comment"
@@ -133,18 +100,11 @@
         >
           <ChartH2Title>Comment</ChartH2Title>
           <p>
-<<<<<<< HEAD
-            Observing the charts related to the select country in general in the EU we observe
-            an increasing trend from 2013 to 2024 in the perctange of individuals that partecipate in 
-            social network activities or search for information about goods and services and 
-            sell goods and services .
-=======
           Observing the charts for the selected country and, more generally, across the EU, 
           we notice a steady increasing trend from 2013 to 2024 in the percentage of individuals 
           engaging in social network activities, searching for information about goods and services , 
           and selling goods and services. 
           This upward trend suggests a growing reliance on digital platforms for both social interactions and economic activities.
->>>>>>> 0b9f6da7
           </p>
         </ChartContainer>
       </ChartSection>
@@ -159,9 +119,6 @@
           Bubble Chart Financial
           </ChartH1Title>
           <p>
-<<<<<<< HEAD
-
-=======
           The following graph is a Bubble Chart, and its concept is outlined below. 
           The idea is to merge two datasets from EUROSTAT to determine the percentage of individuals investing and 
           what they invest in , depending on the country. <br></br>
@@ -175,7 +132,6 @@
           The bubble positions are dynamically arranged, ensuring an intuitive representation of financial 
           engagement across different nations and years. This chart ultimately aims to illustrate which country, in which year, 
           had the highest number of individuals actively participating in the financial market.
->>>>>>> 0b9f6da7
           </p>
         </ChartHeading>
         <ChartBody>
@@ -194,8 +150,6 @@
         >
           <ChartH2Title>Comment</ChartH2Title>
           <p>
-<<<<<<< HEAD
-=======
           The Bubble Chart illustrates the distribution of individuals engaging in financial 
           investments across different European countries and years. 
           Notably, Sweden in 2016 has one of the largest bubbles, despite having fewer absolute 
@@ -203,7 +157,6 @@
           Sweden had the highest proportion of its population participating in financial investments that year. 
           The chart effectively highlights how a country's investment activity can be 
           significant not only in raw numbers but also in relation to its total population.
->>>>>>> 0b9f6da7
           </p>
         </ChartContainer>
       </ChartSection>
@@ -308,45 +261,6 @@
           </p>
         </ChartContainer>
       </ChartSection>
-      {/* BAR CHART - PURCHASE */}
-      <ChartSection
-        asidename="Bar Chart Purchase"
-        asidekey="Bar-Chart-Purchase"
-        id="Bar-Chart-Purchase"
-        >
-        <ChartHeading>
-          <ChartH1Title>
-          Percentage of individual that purchase online in the last 3 month of the year in the Europe Continent from 2010 to 2024
-          </ChartH1Title>
-          <p>
-          This graph compares the percentage of individuals that purchase online in the last 3 month of one of the selected country in the Europe Continent . 
-          On the x-axis the are the years related to the country and the corresponding percentage on the y-axis .
-          </p>
-        </ChartHeading>
-        <ChartBody>
-          <ChartContainer
-            asidename="Degrading Messages"
-            asidekey="Stacked Bar Chart"
-            id="stacked-bar-chart"
-          >
-          <Purchase></Purchase>
-         </ChartContainer>
-        </ChartBody>
-        <ChartContainer
-          asidename="Comment"
-          id="stacked-bar-chart-degrading-messages-comment-1"
-          asidekey="stacked-bar-chart-degrading-messages-comment-1"
-        >
-          <ChartH2Title>Comment</ChartH2Title>
-          <p>
-            Viewing average maximum and minimum temperatures for a single year
-            does not allow us to comment on trends or patterns except for
-            typical seasonal variations, with colder months (winter) at the
-            start and end of the year and warmer months (summer) in the middle
-            of the year.
-          </p>
-        </ChartContainer>
-      </ChartSection>
     </AssignmentPage>
     );
 }