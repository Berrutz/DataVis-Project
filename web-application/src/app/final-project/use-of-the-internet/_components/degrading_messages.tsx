--- conflicted
+++ resolved
@@ -50,27 +50,7 @@
 
 export default function DegradingMessages() {
 
-<<<<<<< HEAD
-    useEffect(() => {
-        const fetchData = async () => {
-          try{
-            //console.log("Fetching data...");
-    
-            // Load of the data
-            const DegradeCsvData: DegradingData[] = await d3.csv(
-            getStaticFile('datasets/final-project/use-of-the-internet/degrading/percentage_people_degrading_online_mex.csv'),
-              (d: any) => ({
-                  reason : d.reason_to_discriminate,
-                  country: d.Country,
-                  percentage: +d.percentage_of_individual,
-              })
-            );
-            setAllData(DegradeCsvData);
-            
-            //console.log("ALL DATA DEGRADED : " ,DegradeCsvData )
-=======
     const [windowWidth, setWindowWidth] = useState<number>(1200);
->>>>>>> 0b9f6da7
     
     const [countries, setCountries] = useState<string[]>([]);
     const [csvData, setCsvData] = useState<DegradingData[]>([]);
