'use client';

import MapContainer from '@/components/map-switch-container';
import { useEffect, useState } from 'react';
import { FinancialData } from '../lib/interfaces';
import * as d3 from 'd3';
import { getStaticFile } from '@/utils/general';

import BubbleChart from '@/components/charts/BubbleChart';

import ChartContainer from '@/components/chart-container';
import { Skeleton } from '@/components/ui/skeleton';
import {
  Select,
  SelectContent,
  SelectItem,
  SelectTrigger,
  SelectValue
} from '@/components/ui/select';

export default function Financial() {
  const [windowWidth, setWindowWidth] = useState<number>(1200);
  const [AllData, setAllData] = useState<FinancialData[]>([]);
<<<<<<< HEAD

  // Stati per opzioni nei selettori
  //const [selectedCountry, setSelectedCountry] = useState<string>('Italy');

  const [countries, setCountries] = useState<string[]>([]);

  const [dimension_of_the_bubble, setDimBubble] = useState<number[]>([]);
  const [color_of_the_bubble, setColorBubble] = useState<string[]>([]);
  const [number_of_bubbles, setNumBubble] = useState<string[]>([]);

  const [percentage, setPercentage] = useState<[number, number][]>([]);

  useEffect(() => {
    const fetchData = async () => {
      try {
        console.log('Fetching data...');

        // Load of the data
        const FinCsvData: FinancialData[] = await d3.csv(
          getStaticFile(
            'datasets/final-project/use-of-the-internet/financial/percentage_Individuals_bought_or_sold shares_or_other_investiment.csv'
          ),
          (d: any) => ({
            country: d.Country,
            year: d.Years,
            percentage: +d.percentage,
            population: +d.population
          })
        );
        setAllData(FinCsvData);

        console.log('All Data Financial: ', FinCsvData);

        // Estrazione di anni e paesi unici
        //const uniqueCountries = Array.from(new Set(FinCsvData.map(d => d.country))).sort();
        //setCountries(uniqueCountries);
      } catch (error) {
        console.error('Error', error);
      }
    };

    fetchData();
  }, []);

  useEffect(() => {
    if (AllData.length === 0) return;

    // Filtraggio dati in base alla selezione
    //const filteredData = AllData.filter(d => d.geo === selectedCountry);

    const filteredData = AllData;

    if (filteredData.length === 0) {
      setDimBubble([]);
      setColorBubble([]);
      return;
    }

    const how_much_rows = 20;
    // Ordinare i dati in base a "percentage" in ordine decrescente
    const sortedData = filteredData.sort((a, b) => b.percentage - a.percentage);
    const top20 = sortedData.slice(0, how_much_rows);
    const topCountries = Array.from(new Set(top20.map((d) => d.country)));
    const maxPercentage = Math.max(...top20.map((d) => d.percentage));
    const normalizedPercentages = top20.map(
      (d) => (d.percentage / maxPercentage) * 100
    );

    // Impostare gli stati
    //setPercentage()
    setDimBubble(normalizedPercentages);
    setColorBubble(top20.map((d) => d.country));
    setNumBubble(top20.map((d) => d.year));
    setPercentage(
      top20.map((d) => [
        d.percentage,
        Math.floor((d.percentage / 100) * d.population)
      ])
    );

    console.log('🔹 Top 20 dati ordinati per percentage:', top20);
    console.log('🌍 Paesi presenti nelle top 20:', topCountries);
  }, [AllData]);

  return (
    <div className="mt-3">
      {/*</div>/*<label htmlFor="line-chart-country">Select country: </label>
    <select
      id="line-chart-country"
      value={selectedCountry}
      onChange={(e) => setSelectedCountry(e.target.value)} // Nessuna conversione a number
      className="py-1 px-2 ml-2 rounded-md border bg-background"
    >
        {countries.map(country => (
          <option key={country} value={country}>{country}</option>
        ))}
    </select>
    */}
      {/* Mappa e grafico */}
      <MapContainer
        components={[
          {
            buttonText: 'Line',
            component:
              dimension_of_the_bubble.length > 0 &&
              color_of_the_bubble.length > 0 &&
              number_of_bubbles.length > 0 ? (
=======

  // Stati per opzioni nei selettori
  //const [selectedCountry, setSelectedCountry] = useState<string>('Italy');

  const [countries, setCountries] = useState<string[]>([]);

  const [dimension_of_the_bubble, setDimBubble] = useState<number[]>([]);
  const [color_of_the_bubble, setColorBubble] = useState<string[]>([]);
  const [number_of_bubbles, setNumBubble] = useState<string[]>([]);

  const [percentage, setPercentage] = useState<[number, number][]>([]);

  useEffect(() => {
    const fetchData = async () => {
      try {
        console.log('Fetching data...');

        // Load of the data
        const FinCsvData: FinancialData[] = await d3.csv(
          getStaticFile(
            'datasets/final-project/use-of-the-internet/financial/percentage_Individuals_bought_or_sold shares_or_other_investiment.csv'
          ),
          (d: any) => ({
            country: d.Country,
            year: d.Years,
            percentage: +d.percentage,
            population: +d.population
          })
        );
        setAllData(FinCsvData);

        console.log('All Data Financial: ', FinCsvData);

        // Estrazione di anni e paesi unici
        //const uniqueCountries = Array.from(new Set(FinCsvData.map(d => d.country))).sort();
        //setCountries(uniqueCountries);
      } catch (error) {
        console.error('Error', error);
      }
    };

    fetchData();
  }, []);

  useEffect(() => {
    if (AllData.length === 0) return;

    // Filtraggio dati in base alla selezione
    //const filteredData = AllData.filter(d => d.geo === selectedCountry);

    const filteredData = AllData;

    if (filteredData.length === 0) {
      setDimBubble([]);
      setColorBubble([]);
      return;
    }

    const how_much_rows = 20;
    // Ordinare i dati in base a "percentage" in ordine decrescente
    const sortedData = filteredData.sort((a, b) => b.percentage - a.percentage);
    const top20 = sortedData.slice(0, how_much_rows);
    const topCountries = Array.from(new Set(top20.map((d) => d.country)));
    const maxPercentage = Math.max(...top20.map((d) => d.percentage));
    const normalizedPercentages = top20.map(
      (d) => (d.percentage / maxPercentage) * 100
    );

    // Impostare gli stati
    //setPercentage()
    setDimBubble(normalizedPercentages);
    setColorBubble(top20.map((d) => d.country));
    setNumBubble(top20.map((d) => d.year));
    setPercentage(
      top20.map((d) => [
        d.percentage,
        Math.floor((d.percentage / 100) * d.population)
      ])
    );

    console.log('🔹 Top 20 dati ordinati per percentage:', top20);
    console.log('🌍 Paesi presenti nelle top 20:', topCountries);
  }, [AllData]);

  return (
    <ChartContainer className="flex flex-col ">
          {/*<H3>Frequency of internet use divided by age groups</H3> */}
>>>>>>> 0b9f6da7
                <BubbleChart
                  bubble_percentage={percentage}
                  bubble_dimension={dimension_of_the_bubble}
                  bubble_color={color_of_the_bubble}
                  bubble_number={number_of_bubbles}
<<<<<<< HEAD
                  width={800}
                  height={700}
                  colorInterpolator={d3.interpolateRainbow}
                />
              ) : (
                <p>Loading chart data...</p> // Placeholder temporaneo
              )
          }
        ]}
      ></MapContainer>
    </div>
=======
                  width={700}
                  height={700}
                  colorInterpolator={d3.interpolateRainbow}
                />
    </ChartContainer>
>>>>>>> 0b9f6da7
  );
}<|MERGE_RESOLUTION|>--- conflicted
+++ resolved
@@ -21,115 +21,6 @@
 export default function Financial() {
   const [windowWidth, setWindowWidth] = useState<number>(1200);
   const [AllData, setAllData] = useState<FinancialData[]>([]);
-<<<<<<< HEAD
-
-  // Stati per opzioni nei selettori
-  //const [selectedCountry, setSelectedCountry] = useState<string>('Italy');
-
-  const [countries, setCountries] = useState<string[]>([]);
-
-  const [dimension_of_the_bubble, setDimBubble] = useState<number[]>([]);
-  const [color_of_the_bubble, setColorBubble] = useState<string[]>([]);
-  const [number_of_bubbles, setNumBubble] = useState<string[]>([]);
-
-  const [percentage, setPercentage] = useState<[number, number][]>([]);
-
-  useEffect(() => {
-    const fetchData = async () => {
-      try {
-        console.log('Fetching data...');
-
-        // Load of the data
-        const FinCsvData: FinancialData[] = await d3.csv(
-          getStaticFile(
-            'datasets/final-project/use-of-the-internet/financial/percentage_Individuals_bought_or_sold shares_or_other_investiment.csv'
-          ),
-          (d: any) => ({
-            country: d.Country,
-            year: d.Years,
-            percentage: +d.percentage,
-            population: +d.population
-          })
-        );
-        setAllData(FinCsvData);
-
-        console.log('All Data Financial: ', FinCsvData);
-
-        // Estrazione di anni e paesi unici
-        //const uniqueCountries = Array.from(new Set(FinCsvData.map(d => d.country))).sort();
-        //setCountries(uniqueCountries);
-      } catch (error) {
-        console.error('Error', error);
-      }
-    };
-
-    fetchData();
-  }, []);
-
-  useEffect(() => {
-    if (AllData.length === 0) return;
-
-    // Filtraggio dati in base alla selezione
-    //const filteredData = AllData.filter(d => d.geo === selectedCountry);
-
-    const filteredData = AllData;
-
-    if (filteredData.length === 0) {
-      setDimBubble([]);
-      setColorBubble([]);
-      return;
-    }
-
-    const how_much_rows = 20;
-    // Ordinare i dati in base a "percentage" in ordine decrescente
-    const sortedData = filteredData.sort((a, b) => b.percentage - a.percentage);
-    const top20 = sortedData.slice(0, how_much_rows);
-    const topCountries = Array.from(new Set(top20.map((d) => d.country)));
-    const maxPercentage = Math.max(...top20.map((d) => d.percentage));
-    const normalizedPercentages = top20.map(
-      (d) => (d.percentage / maxPercentage) * 100
-    );
-
-    // Impostare gli stati
-    //setPercentage()
-    setDimBubble(normalizedPercentages);
-    setColorBubble(top20.map((d) => d.country));
-    setNumBubble(top20.map((d) => d.year));
-    setPercentage(
-      top20.map((d) => [
-        d.percentage,
-        Math.floor((d.percentage / 100) * d.population)
-      ])
-    );
-
-    console.log('🔹 Top 20 dati ordinati per percentage:', top20);
-    console.log('🌍 Paesi presenti nelle top 20:', topCountries);
-  }, [AllData]);
-
-  return (
-    <div className="mt-3">
-      {/*</div>/*<label htmlFor="line-chart-country">Select country: </label>
-    <select
-      id="line-chart-country"
-      value={selectedCountry}
-      onChange={(e) => setSelectedCountry(e.target.value)} // Nessuna conversione a number
-      className="py-1 px-2 ml-2 rounded-md border bg-background"
-    >
-        {countries.map(country => (
-          <option key={country} value={country}>{country}</option>
-        ))}
-    </select>
-    */}
-      {/* Mappa e grafico */}
-      <MapContainer
-        components={[
-          {
-            buttonText: 'Line',
-            component:
-              dimension_of_the_bubble.length > 0 &&
-              color_of_the_bubble.length > 0 &&
-              number_of_bubbles.length > 0 ? (
-=======
 
   // Stati per opzioni nei selettori
   //const [selectedCountry, setSelectedCountry] = useState<string>('Italy');
@@ -217,30 +108,15 @@
   return (
     <ChartContainer className="flex flex-col ">
           {/*<H3>Frequency of internet use divided by age groups</H3> */}
->>>>>>> 0b9f6da7
                 <BubbleChart
                   bubble_percentage={percentage}
                   bubble_dimension={dimension_of_the_bubble}
                   bubble_color={color_of_the_bubble}
                   bubble_number={number_of_bubbles}
-<<<<<<< HEAD
-                  width={800}
-                  height={700}
-                  colorInterpolator={d3.interpolateRainbow}
-                />
-              ) : (
-                <p>Loading chart data...</p> // Placeholder temporaneo
-              )
-          }
-        ]}
-      ></MapContainer>
-    </div>
-=======
                   width={700}
                   height={700}
                   colorInterpolator={d3.interpolateRainbow}
                 />
     </ChartContainer>
->>>>>>> 0b9f6da7
   );
 }