"use client"

<<<<<<< HEAD
import { useInView } from "react-intersection-observer";
import { useActiveSectionContext } from "../context/active-section-context-provider";
import { useEffect } from "react";
import ImageCard from "../../components/ui/card";

export default function AssignmentsSection() {
  const { setActiveSection } = useActiveSectionContext();
  const { ref, inView } = useInView({ threshold: 0.75 });

  useEffect(() => {
    if (inView) {
      setActiveSection("Assignments");
    }
  }, [inView])
=======
import { useSectionInView } from "@/hooks/use-section-in-view"

export default function AssignmentsSection() {
  var secRef = useSectionInView("Assignments");
>>>>>>> b39d066e

  return (
    <section ref={secRef} id="assignments" className="h-screen flex items-center justify-center bg-blue-50">
      <h1 className="text-6xl font-medium font-serif">Assignments</h1>
    </section>
  );
}<|MERGE_RESOLUTION|>--- conflicted
+++ resolved
@@ -1,26 +1,9 @@
 "use client"
 
-<<<<<<< HEAD
-import { useInView } from "react-intersection-observer";
-import { useActiveSectionContext } from "../context/active-section-context-provider";
-import { useEffect } from "react";
-import ImageCard from "../../components/ui/card";
-
-export default function AssignmentsSection() {
-  const { setActiveSection } = useActiveSectionContext();
-  const { ref, inView } = useInView({ threshold: 0.75 });
-
-  useEffect(() => {
-    if (inView) {
-      setActiveSection("Assignments");
-    }
-  }, [inView])
-=======
 import { useSectionInView } from "@/hooks/use-section-in-view"
 
 export default function AssignmentsSection() {
   var secRef = useSectionInView("Assignments");
->>>>>>> b39d066e
 
   return (
     <section ref={secRef} id="assignments" className="h-screen flex items-center justify-center bg-blue-50">
