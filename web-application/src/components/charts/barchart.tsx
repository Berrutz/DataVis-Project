--- conflicted
+++ resolved
@@ -26,8 +26,8 @@
   mr?: number;
   mb?: number;
   ml?: number;
-  yLabel?: string; 
-  xLabel?: string; 
+  yLabel?: string;
+  xLabel?: string;
 }
 
 /**
@@ -48,11 +48,6 @@
  * @param {number} BarChartProps.mr - The margin right
  * @param {number} BarChartProps.mb - The margin bottom
  * @param {number} BarChartProps.ml - The margin left
-<<<<<<< HEAD
- * @param {string} BarChartProps.yLabel - The label of the Y-axis
- * @throws {Error} - If the length of x or y is less or equals to 0
-=======
->>>>>>> ac3c7ef5
  * @throws {Error} - If the lenght of x and y are different
  * @returns The react component
  */
@@ -212,25 +207,27 @@
 
     // Set Y-Label
     var ylabel = yLabel || '';
-    svg.append("text")
-      .attr("transform", "rotate(-90)")
-      .attr("y", -margin.left + 10) // Posizione rispetto all'asse
-      .attr("x", -height / 2) // Centrare rispetto al grafico
-      .attr("dy", "1em") // Spostamento fine per l'allineamento
-      .style("text-anchor", "middle")
-      .style("font-weight", "bold")
+    svg
+      .append('text')
+      .attr('transform', 'rotate(-90)')
+      .attr('y', -margin.left + 10) // Posizione rispetto all'asse
+      .attr('x', -height / 2) // Centrare rispetto al grafico
+      .attr('dy', '1em') // Spostamento fine per l'allineamento
+      .style('text-anchor', 'middle')
+      .style('font-weight', 'bold')
       .text(ylabel);
-    
+
     // Set X-Label
     var xlabel = xLabel || '';
-    svg.append("text")
-      .attr("x", (width - margin.left - margin.right) / 2) // Centrare rispetto all'asse X
-      .attr("y", height - margin.top - margin.bottom + 35) // Posizionare sotto l'asse X
-      .attr("dy", "1em") // Spostamento fine per l'allineamento
-      .style("text-anchor", "middle")
-      .style("font-weight", "bold")
+    svg
+      .append('text')
+      .attr('x', (width - margin.left - margin.right) / 2) // Centrare rispetto all'asse X
+      .attr('y', height - margin.top - margin.bottom + 35) // Posizionare sotto l'asse X
+      .attr('dy', '1em') // Spostamento fine per l'allineamento
+      .style('text-anchor', 'middle')
+      .style('font-weight', 'bold')
       .text(xlabel);
-    
+
     // Zip the X and Y values together
     const data: Point[] = y.map((value, index) => {
       return {
